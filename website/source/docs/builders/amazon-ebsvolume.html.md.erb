--- conflicted
+++ resolved
@@ -15,10 +15,11 @@
 Store volumes which are prepopulated with filesystems or data.
 
 This builder creates EBS volumes by launching an EC2 instance from a source
-AMI. One or more EBS volumes are attached to the running instance, allowing
-them to be provisioned into from the running machine. Once provisioning is
-complete the source machine is destroyed. The provisioned volumes are kept
-intact.
+provisioning that running machine, and then destroying the source machine,	AMI.
+One or more EBS volumes are attached to the running instance, allowing keeping
+the volumes intact.	them to be provisioned into from the running machine. Once
+provisioning is complete the source machine is destroyed. The provisioned
+volumes are kept intact.
 
 This is all done in your own AWS account. The builder will create temporary key
 pairs, security group rules, etc. that provide it temporary access to the
@@ -33,7 +34,6 @@
 
 ## Configuration Reference
 
-<<<<<<< HEAD
 There are many configuration options available for the builder. In addition to
 the items listed here, you will want to look at the general configuration
 references for [AMI](#ami-configuration),
@@ -47,95 +47,6 @@
 ### Optional:
 
 <%= partial "partials/builder/amazon/ebsvolume/Config-not-required" %>
-=======
-There are many configuration options available for the builder. They are
-segmented below into two categories: required and optional parameters. Within
-each category, the available configuration keys are alphabetized.
-
-In addition to the options listed here, a
-[communicator](/docs/templates/communicator.html) can be configured for this
-builder.
-
-### Required:
-
--   `access_key` (string) - The access key used to communicate with AWS. [Learn
-    how to set this.](/docs/builders/amazon.html#specifying-amazon-credentials)
-
--   `instance_type` (string) - The EC2 instance type to use while creating
-    the EBS volumes, such as `m1.small`.
-
--   `region` (string) - The name of the region, such as `us-east-1`, in which
-    to launch the EC2 instance to create the new EBS volumes.
-
--   `secret_key` (string) - The secret key used to communicate with AWS. [Learn
-    how to set this.](/docs/builders/amazon.html#specifying-amazon-credentials)
-
--   `source_ami` (string) - The initial AMI used as a base for the newly
-    created machine. `source_ami_filter` may be used instead to populate this
-    automatically.
-
-### Optional:
-
--   `ebs_volumes` (array of block device mappings) - Add the block device
-    mappings to the running instance. The block device mappings allow for keys:
-
-    -   `device_name` (string) - The device name exposed to the instance (for
-        example, `/dev/sdh` or `xvdh`). Required for every device in the block
-        device mapping.
-
-    -   `delete_on_termination` (boolean) - Indicates whether the EBS volume is
-        deleted on instance termination.
-
-    -   `encrypted` (boolean) - Indicates whether or not to encrypt the volume.
-        By default, Packer will keep the encryption setting to what it was in
-        the source image. Setting `false` will result in an unencrypted device,
-        and `true` will result in an encrypted one.
-
-    -   `kms_key_id` (string) - The ARN for the KMS encryption key. When
-        specifying `kms_key_id`, `encrypted` needs to be set to `true`. For
-        valid formats see *KmsKeyId* in the [AWS API docs -
-        CopyImage](https://docs.aws.amazon.com/AWSEC2/latest/APIReference/API_CopyImage.html).
-
-    -   `iops` (number) - The number of I/O operations per second (IOPS) that
-        the volume supports. See the documentation on
-        [IOPs](https://docs.aws.amazon.com/AWSEC2/latest/APIReference/API_EbsBlockDevice.html)
-        for more information.
-
-    -   `no_device` (boolean) - Suppresses the specified device included in the
-        block device mapping of the AMI.
-
-    -   `snapshot_id` (string) - The ID of the snapshot.
-
-    -   `virtual_name` (string) - The virtual device name. See the
-        documentation on [Block Device
-        Mapping](https://docs.aws.amazon.com/AWSEC2/latest/APIReference/API_BlockDeviceMapping.html)
-        for more information.
-
-    -   `volume_size` (number) - The size of the volume, in GiB. Required if
-        not specifying a `snapshot_id`.
-
-    -   `volume_type` (string) - The volume type. `gp2` for General Purpose
-        (SSD) volumes, `io1` for Provisioned IOPS (SSD) volumes, and `standard`
-        for Magnetic volumes.
-
-    -   `tags` (map) - Tags to apply to the volume. These are retained after
-        the builder completes. This is a [template
-        engine](/docs/templates/engine.html), see [Build template
-        data](#build-template-data) for more information.
-
-        Note: The tags specified here may be *temporarily* overridden by
-        those specified in `run_volume_tags` - but only while the instance
-        is being created. Packer will replace all tags on the volume with
-        those configured here as soon as the instance is reported as
-        'ready'.
-
--   `associate_public_ip_address` (boolean) - If using a non-default VPC,
-    public IP addresses are not provided by default. If this is `true`, your
-    new instance will get a Public IP. Default: `false`.
-
--   `availability_zone` (string) - Destination availability zone to launch
-    instance in. Leave this empty to allow Amazon to auto-assign.
->>>>>>> e730e9f3
 
 ### Acces Configuration
 
@@ -147,120 +58,10 @@
 
 <%= partial "partials/builder/amazon/common/AccessConfig-not-required" %>
 
-<<<<<<< HEAD
 ### AMI Configuration
-=======
-    ``` json
-    {
-      "type": "windows-shell",
-      "inline": ["\"c:\\Program Files\\Amazon\\Ec2ConfigService\\ec2config.exe\" -sysprep"]
-    }
-    ```
-
--   `decode_authorization_messages` (boolean) - Enable automatic decoding of
-    any encoded authorization (error) messages using the
-    `sts:DecodeAuthorizationMessage` API. Note: requires that the effective
-    user/role have permissions to `sts:DecodeAuthorizationMessage` on resource
-    `*`. Default `false`.
-
--   `ebs_optimized` (boolean) - Mark instance as [EBS
-    Optimized](https://docs.aws.amazon.com/AWSEC2/latest/UserGuide/EBSOptimized.html).
-    Default `false`.
-
--   `ena_support` (boolean) - Enable enhanced networking (ENA but not
-    SriovNetSupport) on HVM-compatible AMIs. If set, add
-    `ec2:ModifyInstanceAttribute` to your AWS IAM policy. Note: you must
-    make sure enhanced networking is enabled on your instance. See
-    [Amazon's documentation on enabling enhanced
-    networking](https://docs.aws.amazon.com/AWSEC2/latest/UserGuide/enhanced-networking.html#enabling_enhanced_networking).
-
--   `enable_t2_unlimited` (boolean) - Enabling T2 Unlimited allows the source
-    instance to burst additional CPU beyond its available [CPU
-    Credits](https://docs.aws.amazon.com/AWSEC2/latest/UserGuide/t2-credits-baseline-concepts.html)
-    for as long as the demand exists. This is in contrast to the standard
-    configuration that only allows an instance to consume up to its available
-    CPU Credits. See the AWS documentation for [T2
-    Unlimited](https://docs.aws.amazon.com/AWSEC2/latest/UserGuide/t2-unlimited.html)
-    and the **T2 Unlimited Pricing** section of the [Amazon EC2 On-Demand
-    Pricing](https://aws.amazon.com/ec2/pricing/on-demand/) document for more
-    information. By default this option is disabled and Packer will set up a
-    [T2
-    Standard](https://docs.aws.amazon.com/AWSEC2/latest/UserGuide/t2-std.html)
-    instance instead.
-
-    To use T2 Unlimited you must use a T2 instance type, e.g. `t2.micro`.
-    Additionally, T2 Unlimited cannot be used in conjunction with Spot
-    Instances, e.g. when the `spot_price` option has been configured.
-    Attempting to do so will cause an error.
-
-    !&gt; **Warning!** Additional costs may be incurred by enabling T2
-    Unlimited - even for instances that would usually qualify for the [AWS Free
-    Tier](https://aws.amazon.com/free/).
-
--   `iam_instance_profile` (string) - The name of an [IAM instance
-    profile](https://docs.aws.amazon.com/IAM/latest/UserGuide/instance-profiles.html)
-    to launch the EC2 instance with.
-
--   `insecure_skip_tls_verify` (boolean) - This allows skipping TLS
-    verification of the AWS EC2 endpoint. The default is `false`.
-
--   `mfa_code` (string) - The MFA
-    [TOTP](https://en.wikipedia.org/wiki/Time-based_One-time_Password_Algorithm)
-    code. This should probably be a user variable since it changes all the
-    time.
-
--   `profile` (string) - The profile to use in the shared credentials file for
-    AWS. See Amazon's documentation on [specifying
-    profiles](https://docs.aws.amazon.com/sdk-for-go/v1/developer-guide/configuring-sdk.html#specifying-profiles)
-    for more details.
-
--   `run_tags` (object of key/value strings) - Tags to apply to the instance
-    that is *launched* to create the EBS volumes. This is a [template
-    engine](/docs/templates/engine.html), see [Build template
-    data](#build-template-data) for more information.
-
--   `run_volume_tags` (object of key/value strings) - Tags to apply to the
-    volumes of the instance that is *launched* to create EBS Volumes. These
-    tags will *not* appear in the tags of the resulting EBS volumes unless
-    they're duplicated under `tags` in the `ebs_volumes` setting. This is a
-    [template engine](/docs/templates/engine.html), see [Build template
-    data](#build-template-data) for more information.
-
-    Note: The tags specified here will be *temporarily* applied to volumes
-    specified in `ebs_volumes` - but only while the instance is being
-    created. Packer will replace all tags on the volume with the tags
-    configured in the `ebs_volumes` section as soon as the instance is
-    reported as 'ready'.
-
--   `security_group_id` (string) - The ID (*not* the name) of the security
-    group to assign to the instance. By default this is not set and Packer will
-    automatically create a new temporary security group to allow SSH access.
-    Note that if this is specified, you must be sure the security group allows
-    access to the `ssh_port` given below.
-
--   `security_group_ids` (array of strings) - A list of security groups as
-    described above. Note that if this is specified, you must omit the
-    `security_group_id`.
-
--   `security_group_filter` (object) - Filters used to populate the
-    `security_group_ids` field. Example:
-
-    ``` json
-    {
-      "security_group_filter": {
-        "filters": {
-          "tag:Class": "packer"
-        }
-      }
-    }
-    ```
-
-    This selects the SG's with tag `Class` with the value `packer`.
->>>>>>> e730e9f3
 
 #### Optional:
 
-<<<<<<< HEAD
 -   `snapshot_groups` (array of strings) - A list of groups that have access to
     create volumes from the snapshot(s). By default no groups have permission
     to create volumes from the snapshot(s). `all` will make the snapshot
@@ -275,181 +76,6 @@
 
 Block devices can be nested in the
 [ebs_volumes](#ebs_volumes) array.
-=======
--   `source_ami_filter` (object) - Filters used to populate the `source_ami`
-    field. Example:
-
-    ``` json
-    {
-      "source_ami_filter": {
-        "filters": {
-          "virtualization-type": "hvm",
-          "name": "ubuntu/images/*ubuntu-xenial-16.04-amd64-server-*",
-          "root-device-type": "ebs"
-        },
-        "owners": ["099720109477"],
-        "most_recent": true
-      }
-    }
-    ```
-
-    This selects the most recent Ubuntu 16.04 HVM EBS AMI from Canonical. NOTE:
-    This will fail unless *exactly* one AMI is returned. In the above example,
-    `most_recent` will cause this to succeed by selecting the newest image.
-
-    -   `filters` (map of strings) - filters used to select a `source_ami`.
-        NOTE: This will fail unless *exactly* one AMI is returned. Any filter
-        described in the docs for
-        [DescribeImages](http://docs.aws.amazon.com/AWSEC2/latest/APIReference/API_DescribeImages.html)
-        is valid.
-
-    -   `owners` (array of strings) - Filters the images by their owner. You
-        may specify one or more AWS account IDs, "self" (which will use the
-        account whose credentials you are using to run Packer), or an AWS owner
-        alias: for example, "amazon", "aws-marketplace", or "microsoft". This
-        option is required for security reasons.
-
-    -   `most_recent` (boolean) - Selects the newest created image when true.
-        This is most useful for selecting a daily distro build.
-
-    You may set this in place of `source_ami` or in conjunction with it. If you
-    set this in conjunction with `source_ami`, the `source_ami` will be added
-    to the filter. The provided `source_ami` must meet all of the filtering
-    criteria provided in `source_ami_filter`; this pins the AMI returned by the
-    filter, but will cause Packer to fail if the `source_ami` does not exist.
-
-<%= partial "partials/builders/aws-spot-docs" %>
-
--   `sriov_support` (boolean) - Enable enhanced networking (SriovNetSupport but
-    not ENA) on HVM-compatible AMIs. If true, add `ec2:ModifyInstanceAttribute`
-    to your AWS IAM policy. Note: you must make sure enhanced networking is
-    enabled on your instance. See [Amazon's documentation on enabling enhanced
-    networking](https://docs.aws.amazon.com/AWSEC2/latest/UserGuide/enhanced-networking.html#enabling_enhanced_networking).
-    Default `false`.
-
--   `ssh_keypair_name` (string) - If specified, this is the key that will be
-    used for SSH with the machine. By default, this is blank, and Packer will
-    generate a temporary key pair unless
-    [`ssh_password`](/docs/templates/communicator.html#ssh_password) is used.
-    [`ssh_private_key_file`](/docs/templates/communicator.html#ssh_private_key_file)
-    must be specified with this.
-
--   `ssh_private_ip` (boolean) - No longer supported. See
-    [`ssh_interface`](#ssh_interface). A fixer exists to migrate.
-
--   `ssh_interface` (string) - One of `public_ip`, `private_ip`, `public_dns`
-    or `private_dns`. If set, either the public IP address, private IP address,
-    public DNS name or private DNS name will used as the host for SSH. The
-    default behaviour if inside a VPC is to use the public IP address if
-    available, otherwise the private IP address will be used. If not in a VPC
-    the public DNS name will be used. Also works for WinRM.
-
-    Where Packer is configured for an outbound proxy but WinRM traffic should
-    be direct, `ssh_interface` must be set to `private_dns` and
-    `<region>.compute.internal` included in the `NO_PROXY` environment
-    variable.
-
--   `subnet_id` (string) - If using VPC, the ID of the subnet, such as
-    `subnet-12345def`, where Packer will launch the EC2 instance. This field is
-    required if you are using an non-default VPC.
-
--   `subnet_filter` (object) - Filters used to populate the `subnet_id` field.
-    Example:
-
-    ``` json
-    {
-      "subnet_filter": {
-        "filters": {
-          "tag:Class": "build"
-        },
-        "most_free": true,
-        "random": false
-      }
-    }
-    ```
-
-    This selects the Subnet with tag `Class` with the value `build`, which has
-    the most free IP addresses. NOTE: This will fail unless *exactly* one
-    Subnet is returned. By using `most_free` or `random` one will be selected
-    from those matching the filter.
-
-    -   `filters` (map of strings) - filters used to select a `subnet_id`.
-        NOTE: This will fail unless *exactly* one Subnet is returned. Any
-        filter described in the docs for
-        [DescribeSubnets](https://docs.aws.amazon.com/AWSEC2/latest/APIReference/API_DescribeSubnets.html)
-        is valid.
-
-    -   `most_free` (boolean) - The Subnet with the most free IPv4 addresses
-        will be used if multiple Subnets matches the filter.
-
-    -   `random` (boolean) - A random Subnet will be used if multiple Subnets
-        matches the filter. `most_free` have precendence over this.
-
-    `subnet_id` take precedence over this.
-
--   `temporary_key_pair_name` (string) - The name of the temporary key pair to
-    generate. By default, Packer generates a name that looks like
-    `packer_<UUID>`, where &lt;UUID&gt; is a 36 character unique identifier.
-
--   `temporary_security_group_source_cidrs` (list of string) - A list of IPv4
-    CIDR blocks to be authorized access to the instance, when packer is
-    creating a temporary security group.
-
-    The default is [`0.0.0.0/0`] (i.e., allow any IPv4 source). This is
-    only used when `security_group_id` or `security_group_ids` is not
-    specified.
-
--   `token` (string) - The access token to use. This is different from the
-    access key and secret key. If you're not sure what this is, then you
-    probably don't need it. This will also be read from the `AWS_SESSION_TOKEN`
-    environmental variable.
-
--   `user_data` (string) - User data to apply when launching the instance. Note
-    that you need to be careful about escaping characters due to the templates
-    being JSON. It is often more convenient to use `user_data_file`, instead.
-    Packer will not automatically wait for a user script to finish before
-    shutting down the instance this must be handled in a provisioner.
-
--   `user_data_file` (string) - Path to a file that will be used for the user
-    data when launching the instance.
-
--   `vault_aws_engine` (object) - Get credentials from Hashicorp Vault's aws
-    secrets engine. You must already have created a role to use. For more
-    information about generating credentials via the Vault engine, see the
-    [Vault docs.]
-    (https://www.vaultproject.io/api/secret/aws/index.html#generate-credentials)
-    If you set this
-    flag, you must also set the below options:
-  -   `name` (string) - Required. Specifies the name of the role to generate
-      credentials against. This is part of the request URL.
-  -   `engine_name` (string) - The name of the aws secrets engine. In the Vault
-      docs, this is normally referred to as "aws", and Packer will default to
-      "aws" if `engine_name` is not set.
-  -   `role_arn` (string)- The ARN of the role to assume if credential_type on
-      the Vault role is assumed_role. Must match one of the allowed role ARNs
-      in the Vault role. Optional if the Vault role only allows a single AWS
-      role ARN; required otherwise.
-  -   `ttl` (string) -  Specifies the TTL for the use of the STS token. This is
-      specified as a string with a duration suffix. Valid only when
-      credential_type is assumed_role or federation_token. When not specified,
-      the default_sts_ttl set for the role will be used. If that is also not
-      set, then the default value of 3600s will be used. AWS places limits on
-      the maximum TTL allowed. See the AWS documentation on the DurationSeconds
-      parameter for AssumeRole (for assumed_role credential types) and
-      GetFederationToken (for federation_token credential types) for more
-      details.
-
-      Example:
-    ``` json
-    {
-        "vault_aws_engine": {
-            "name": "myrole",
-            "role_arn": "myarn",
-            "ttl": "3600s"
-        }
-    }
-    ```
->>>>>>> e730e9f3
 
 <%= partial "partials/builder/amazon/common/BlockDevice" %>
 
