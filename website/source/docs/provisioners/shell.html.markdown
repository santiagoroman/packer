--- conflicted
+++ resolved
@@ -46,6 +46,10 @@
 
 Optional parameters:
 
+* `environment_vars` (array of strings) - An array of key/value pairs
+  to inject prior to the execute_command. The format should be
+  `key=value`.
+
 * `execute_command` (string) - The command to use to execute the script.
   By default this is `{{ .Vars }} sh {{ .Path }}`. The value of this is
   treated as [configuration template](/docs/templates/configuration-
@@ -57,7 +61,6 @@
   in the machine. This defaults to "/tmp/script.sh". This value must be
   a writable location and any parent directories must already exist.
 
-<<<<<<< HEAD
 ## Execute Command Example
 
 To many new users, the `execute_command` is puzzling. However, it provides
@@ -76,9 +79,4 @@
 case is being piped in with the value of "packer".
 
 By setting the `execute_command` to this, your script(s) can run with
-root privileges without worrying about password prompts.
-=======
-* `environment_vars` (array of strings) - An array of key/value pairs
-  to inject prior to the execute_command. The format should be
-  `key=value`.
->>>>>>> 8d84d0ca
+root privileges without worrying about password prompts.