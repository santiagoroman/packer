TEST?=$(shell go list ./...)
VET?=$(shell go list ./...)
# Get the current full sha from git
GITSHA:=$(shell git rev-parse HEAD)
# Get the current local branch name from git (if we can, this may be blank)
GITBRANCH:=$(shell git symbolic-ref --short HEAD 2>/dev/null)
GOOS=$(shell go env GOOS)
GOARCH=$(shell go env GOARCH)
GOPATH=$(shell go env GOPATH)

EXECUTABLE_FILES=$(shell find . -type f -executable | egrep -v '^\./(website/[vendor|tmp]|vendor/|\.git|bin/|scripts/|pkg/)' | egrep -v '.*(\.sh|\.bats|\.git)' | egrep -v './provisioner/(ansible|inspec)/test-fixtures/exit1')

# Get the git commit
GIT_DIRTY=$(shell test -n "`git status --porcelain`" && echo "+CHANGES" || true)
GIT_COMMIT=$(shell git rev-parse --short HEAD)
GIT_IMPORT=github.com/hashicorp/packer/version
GOLDFLAGS=-X $(GIT_IMPORT).GitCommit=$(GIT_COMMIT)$(GIT_DIRTY)

export GOLDFLAGS

.PHONY: bin checkversion ci default install-build-deps install-gen-deps fmt fmt-docs fmt-examples generate releasebin test testacc testrace

default: install-build-deps install-gen-deps generate testrace dev releasebin package dev fmt fmt-check mode-check fmt-docs fmt-examples

ci: testrace ## Test in continuous integration

release: install-build-deps test releasebin package ## Build a release build

bin: install-build-deps ## Build debug/test build
	@echo "WARN: 'make bin' is for debug / test builds only. Use 'make release' for release builds."
	@GO111MODULE=auto sh -c "$(CURDIR)/scripts/build.sh"

releasebin: install-build-deps
	@grep 'const VersionPrerelease = "dev"' version/version.go > /dev/null ; if [ $$? -eq 0 ]; then \
		echo "ERROR: You must remove prerelease tags from version/version.go prior to release."; \
		exit 1; \
	fi
	@GO111MODULE=auto sh -c "$(CURDIR)/scripts/build.sh"

package:
	$(if $(VERSION),,@echo 'VERSION= needed to release; Use make package skip compilation'; exit 1)
	@sh -c "$(CURDIR)/scripts/dist.sh $(VERSION)"

install-build-deps: ## Install dependencies for bin build
	@go get github.com/mitchellh/gox

install-gen-deps: ## Install dependencies for code generation
<<<<<<< HEAD
	@go get golang.org/x/tools/cmd/goimports
	@./scripts/off_gopath.sh; if [ $$? -eq 0 ]; then \
		go get github.com/mna/pigeon@master; \
	else \
		go get -u github.com/mna/pigeon; \
	fi

	@go get github.com/alvaroloes/enumer
	@go install ./cmd/struct-markdown
=======
	# to avoid having to tidy our go deps, we `go get` our binaries from a temp
	# dir. `go get` will change our deps and the following deps are not part of
	# out code dependencies; so a go mod tidy will remove them again. `go
	# install` seems to install the last tagged version and we want to install
	# master. 
	@(cd $(TEMPDIR) && GO111MODULE=on go get github.com/mna/pigeon@master)
	@(cd $(TEMPDIR) && GO111MODULE=on go get github.com/alvaroloes/enumer@master)
>>>>>>> fbe48d44

dev: ## Build and install a development build
	@grep 'const VersionPrerelease = ""' version/version.go > /dev/null ; if [ $$? -eq 0 ]; then \
		echo "ERROR: You must add prerelease tags to version/version.go prior to making a dev build."; \
		exit 1; \
	fi
	@mkdir -p pkg/$(GOOS)_$(GOARCH)
	@mkdir -p bin
	@go install -ldflags '$(GOLDFLAGS)'
	@cp $(GOPATH)/bin/packer bin/packer
	@cp $(GOPATH)/bin/packer pkg/$(GOOS)_$(GOARCH)

fmt: ## Format Go code
	@go fmt ./...

fmt-check: fmt ## Check go code formatting
	@echo "==> Checking that code complies with go fmt requirements..."
	@git diff --exit-code; if [ $$? -eq 1 ]; then \
		echo "Found files that are not fmt'ed."; \
		echo "You can use the command: \`make fmt\` to reformat code."; \
		exit 1; \
	fi

mode-check: ## Check that only certain files are executable
	@echo "==> Checking that only certain files are executable..."
	@if [ ! -z "$(EXECUTABLE_FILES)" ]; then \
		echo "These files should not be executable or they must be white listed in the Makefile:"; \
		echo "$(EXECUTABLE_FILES)" | xargs -n1; \
		exit 1; \
	else \
		echo "Check passed."; \
	fi
fmt-docs:
	@find ./website/source/docs -name "*.md" -exec pandoc --wrap auto --columns 79 --atx-headers -s -f "markdown_github+yaml_metadata_block" -t "markdown_github+yaml_metadata_block" {} -o {} \;

# Install js-beautify with npm install -g js-beautify
fmt-examples:
	find examples -name *.json | xargs js-beautify -r -s 2 -n -eol "\n"

# generate runs `go generate` to build the dynamically generated
# source files.
generate: install-gen-deps ## Generate dynamically generated code
	@echo "==> removing autogenerated markdown..."
	@find website/source/ -type f | xargs grep -l '^<!-- Code generated' | xargs rm
	go generate ./...
	go fmt common/bootcommand/boot_command.go
	go fmt command/plugin.go

generate-check: generate ## Check go code generation is on par
	@echo "==> Checking that auto-generated code is not changed..."
	@git diff --exit-code; if [ $$? -eq 1 ]; then \
		echo "Found diffs in go generated code."; \
		echo "You can use the command: \`make generate\` to reformat code."; \
		exit 1; \
	fi

test: mode-check vet ## Run unit tests
	@go test $(TEST) $(TESTARGS) -timeout=3m

# testacc runs acceptance tests
testacc: install-build-deps generate ## Run acceptance tests
	@echo "WARN: Acceptance tests will take a long time to run and may cost money. Ctrl-C if you want to cancel."
	PACKER_ACC=1 go test -v $(TEST) $(TESTARGS) -timeout=45m

testrace: mode-check vet ## Test with race detection enabled
	@GO111MODULE=off go test -race $(TEST) $(TESTARGS) -timeout=3m -p=8

check-vendor-vs-mod: ## Check that go modules and vendored code are on par
	@GO111MODULE=on go mod vendor
	@git diff --exit-code --ignore-space-change --ignore-space-at-eol -- vendor ; if [ $$? -eq 1 ]; then \
		echo "ERROR: vendor dir is not on par with go modules definition." && \
		exit 1; \
	fi

vet: ## Vet Go code
	@go vet $(VET)  ; if [ $$? -eq 1 ]; then \
		echo "ERROR: Vet found problems in the code."; \
		exit 1; \
	fi

help:
	@grep -E '^[a-zA-Z_-]+:.*?## .*$$' $(MAKEFILE_LIST) | sort | awk 'BEGIN {FS = ":.*?## "}; {printf "\033[36m%-30s\033[0m %s\n", $$1, $$2}'<|MERGE_RESOLUTION|>--- conflicted
+++ resolved
@@ -45,17 +45,6 @@
 	@go get github.com/mitchellh/gox
 
 install-gen-deps: ## Install dependencies for code generation
-<<<<<<< HEAD
-	@go get golang.org/x/tools/cmd/goimports
-	@./scripts/off_gopath.sh; if [ $$? -eq 0 ]; then \
-		go get github.com/mna/pigeon@master; \
-	else \
-		go get -u github.com/mna/pigeon; \
-	fi
-
-	@go get github.com/alvaroloes/enumer
-	@go install ./cmd/struct-markdown
-=======
 	# to avoid having to tidy our go deps, we `go get` our binaries from a temp
 	# dir. `go get` will change our deps and the following deps are not part of
 	# out code dependencies; so a go mod tidy will remove them again. `go
@@ -63,7 +52,7 @@
 	# master. 
 	@(cd $(TEMPDIR) && GO111MODULE=on go get github.com/mna/pigeon@master)
 	@(cd $(TEMPDIR) && GO111MODULE=on go get github.com/alvaroloes/enumer@master)
->>>>>>> fbe48d44
+	@go install ./cmd/struct-markdown
 
 dev: ## Build and install a development build
 	@grep 'const VersionPrerelease = ""' version/version.go > /dev/null ; if [ $$? -eq 0 ]; then \
