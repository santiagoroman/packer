--- conflicted
+++ resolved
@@ -26,7 +26,7 @@
 func NewTempName(p string) *TempName {
 	tempName := &TempName{}
 
-<<<<<<< HEAD
+
 	if p == "" {
 		suffix := random.AlphaNumLower(10)
 		tempName.ComputeName = fmt.Sprintf("pkrvm%s", suffix)
@@ -54,20 +54,6 @@
 		tempName.ResourceGroupName = fmt.Sprintf("%s-Resource-Group-%s", p, suffix)
 
 	}
-=======
-	suffix := random.AlphaNumLower(10)
-	tempName.ComputeName = fmt.Sprintf("pkrvm%s", suffix)
-	tempName.DeploymentName = fmt.Sprintf("pkrdp%s", suffix)
-	tempName.KeyVaultName = fmt.Sprintf("pkrkv%s", suffix)
-	tempName.OSDiskName = fmt.Sprintf("pkros%s", suffix)
-	tempName.DataDiskname = fmt.Sprintf("pkrdd%s", suffix)
-	tempName.NicName = fmt.Sprintf("pkrni%s", suffix)
-	tempName.PublicIPAddressName = fmt.Sprintf("pkrip%s", suffix)
-	tempName.SubnetName = fmt.Sprintf("pkrsn%s", suffix)
-	tempName.VirtualNetworkName = fmt.Sprintf("pkrvn%s", suffix)
-	tempName.NsgName = fmt.Sprintf("pkrsg%s", suffix)
-	tempName.ResourceGroupName = fmt.Sprintf("packer-Resource-Group-%s", suffix)
->>>>>>> e845632d
 
 	tempName.AdminPassword = generatePassword()
 	tempName.CertificatePassword = random.AlphaNum(32)
