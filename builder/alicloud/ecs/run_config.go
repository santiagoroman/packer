//go:generate struct-markdown

package ecs

import (
	"errors"
	"fmt"
	"os"
	"strings"

	"github.com/hashicorp/packer/common/uuid"
	"github.com/hashicorp/packer/helper/communicator"
	"github.com/hashicorp/packer/helper/config"
	"github.com/hashicorp/packer/template/interpolate"
)

type RunConfig struct {
<<<<<<< HEAD
	AssociatePublicIpAddress bool `mapstructure:"associate_public_ip_address"`
	// ID of the zone to which the disk belongs.
	ZoneId string `mapstructure:"zone_id" required:"false"`
	// Whether an ECS instance is I/O optimized or not. If this option is not
	// provided, the value will be determined by product API according to what
	// `instance_type` is used.
	IOOptimized *bool `mapstructure:"io_optimized" required:"false"`
	// Type of the instance. For values, see [Instance Type
	// Table](https://www.alibabacloud.com/help/doc-detail/25378.htm?spm=a3c0i.o25499en.a3.9.14a36ac8iYqKRA).
	// You can also obtain the latest instance type table by invoking the
	// [Querying Instance Type
	// Table](https://intl.aliyun.com/help/doc-detail/25620.htm?spm=a3c0i.o25499en.a3.6.Dr1bik)
	// interface.
	InstanceType string `mapstructure:"instance_type" required:"true"`
	Description  string `mapstructure:"description"`
	// This is the base image id which you want to
	// create your customized images.
	AlicloudSourceImage string `mapstructure:"source_image" required:"true"`
	// Whether to force shutdown upon device
	// restart. The default value is `false`.
	//
	// If it is set to `false`, the system is shut down normally; if it is set to
	// `true`, the system is forced to shut down.
	ForceStopInstance bool `mapstructure:"force_stop_instance" required:"false"`
	// If this option is set to true, Packer
	// will not stop the instance for you, and you need to make sure the instance
	// will be stopped in the final provisioner command. Otherwise, Packer will
	// timeout while waiting the instance to be stopped. This option is provided
	// for some specific scenarios that you want to stop the instance by yourself.
	// E.g., Sysprep a windows which may shutdown the instance within its command.
	// The default value is false.
	DisableStopInstance bool `mapstructure:"disable_stop_instance" required:"false"`
	// ID of the security group to which a newly
	// created instance belongs. Mutual access is allowed between instances in one
	// security group. If not specified, the newly created instance will be added
	// to the default security group. If the default group doesn’t exist, or the
	// number of instances in it has reached the maximum limit, a new security
	// group will be created automatically.
	SecurityGroupId string `mapstructure:"security_group_id" required:"false"`
	// The security group name. The default value
	// is blank. [2, 128] English or Chinese characters, must begin with an
	// uppercase/lowercase letter or Chinese character. Can contain numbers, .,
	// _ or -. It cannot begin with http:// or https://.
	SecurityGroupName string `mapstructure:"security_group_name" required:"false"`
	// User data to apply when launching the instance. Note
	// that you need to be careful about escaping characters due to the templates
	// being JSON. It is often more convenient to use user_data_file, instead.
	// Packer will not automatically wait for a user script to finish before
	// shutting down the instance this must be handled in a provisioner.
	UserData string `mapstructure:"user_data" required:"false"`
	// Path to a file that will be used for the user
	// data when launching the instance.
	UserDataFile string `mapstructure:"user_data_file" required:"false"`
	// VPC ID allocated by the system.
	VpcId string `mapstructure:"vpc_id" required:"false"`
	// The VPC name. The default value is blank. [2, 128]
	// English or Chinese characters, must begin with an uppercase/lowercase
	// letter or Chinese character. Can contain numbers, _ and -. The disk
	// description will appear on the console. Cannot begin with http:// or
	// https://.
	VpcName string `mapstructure:"vpc_name" required:"false"`
	// Value options: 192.168.0.0/16 and
	// 172.16.0.0/16. When not specified, the default value is 172.16.0.0/16.
	CidrBlock string `mapstructure:"vpc_cidr_block" required:"false"`
	// The ID of the VSwitch to be used.
	VSwitchId string `mapstructure:"vswitch_id" required:"false"`
	// The ID of the VSwitch to be used.
	VSwitchName string `mapstructure:"vswitch_name" required:"false"`
	// Display name of the instance, which is a string of 2 to 128 Chinese or
	// English characters. It must begin with an uppercase/lowercase letter or
	// a Chinese character and can contain numerals, `.`, `_`, or `-`. The
	// instance name is displayed on the Alibaba Cloud console. If this
	// parameter is not specified, the default value is InstanceId of the
	// instance. It cannot begin with `http://` or `https://`.
	InstanceName string `mapstructure:"instance_name" required:"false"`
	// Internet charge type, which can be
	// `PayByTraffic` or `PayByBandwidth`. Optional values:
	// -   `PayByBandwidth`
	// -   `PayByTraffic`
	//
	// If this parameter is not specified, the default value is `PayByBandwidth`.
	// For the regions out of China, currently only support `PayByTraffic`, you
	// must set it manfully.
	InternetChargeType string `mapstructure:"internet_charge_type" required:"false"`
	// Maximum outgoing bandwidth to the
	// public network, measured in Mbps (Mega bits per second).
	//
	// Value range:
	// -   `PayByBandwidth`: \[0, 100\]. If this parameter is not specified, API
	//     automatically sets it to 0 Mbps.
	// -   `PayByTraffic`: \[1, 100\]. If this parameter is not specified, an
	//     error is returned.
	InternetMaxBandwidthOut int `mapstructure:"internet_max_bandwidth_out" required:"false"`
	// Timeout of creating snapshot(s).
	// The default timeout is 3600 seconds if this option is not set or is set
	// to 0. For those disks containing lots of data, it may require a higher
	// timeout value.
	WaitSnapshotReadyTimeout int `mapstructure:"wait_snapshot_ready_timeout" required:"false"`
=======
	AssociatePublicIpAddress bool           `mapstructure:"associate_public_ip_address"`
	ZoneId                   string         `mapstructure:"zone_id"`
	IOOptimized              config.Trilean `mapstructure:"io_optimized"`
	InstanceType             string         `mapstructure:"instance_type"`
	Description              string         `mapstructure:"description"`
	AlicloudSourceImage      string         `mapstructure:"source_image"`
	ForceStopInstance        bool           `mapstructure:"force_stop_instance"`
	DisableStopInstance      bool           `mapstructure:"disable_stop_instance"`
	SecurityGroupId          string         `mapstructure:"security_group_id"`
	SecurityGroupName        string         `mapstructure:"security_group_name"`
	UserData                 string         `mapstructure:"user_data"`
	UserDataFile             string         `mapstructure:"user_data_file"`
	VpcId                    string         `mapstructure:"vpc_id"`
	VpcName                  string         `mapstructure:"vpc_name"`
	CidrBlock                string         `mapstructure:"vpc_cidr_block"`
	VSwitchId                string         `mapstructure:"vswitch_id"`
	VSwitchName              string         `mapstructure:"vswitch_id"`
	InstanceName             string         `mapstructure:"instance_name"`
	InternetChargeType       string         `mapstructure:"internet_charge_type"`
	InternetMaxBandwidthOut  int            `mapstructure:"internet_max_bandwidth_out"`
	WaitSnapshotReadyTimeout int            `mapstructure:"wait_snapshot_ready_timeout"`
>>>>>>> 61b237b6

	// Communicator settings
	Comm communicator.Config `mapstructure:",squash"`
	// If this value is true, packer will connect to
	// the ECS created through private ip instead of allocating a public ip or an
	// EIP. The default value is false.
	SSHPrivateIp bool `mapstructure:"ssh_private_ip" required:"false"`
}

func (c *RunConfig) Prepare(ctx *interpolate.Context) []error {
	if c.Comm.SSHKeyPairName == "" && c.Comm.SSHTemporaryKeyPairName == "" &&
		c.Comm.SSHPrivateKeyFile == "" && c.Comm.SSHPassword == "" && c.Comm.WinRMPassword == "" {

		c.Comm.SSHTemporaryKeyPairName = fmt.Sprintf("packer_%s", uuid.TimeOrderedUUID())
	}

	// Validation
	errs := c.Comm.Prepare(ctx)
	if c.AlicloudSourceImage == "" {
		errs = append(errs, errors.New("A source_image must be specified"))
	}

	if strings.TrimSpace(c.AlicloudSourceImage) != c.AlicloudSourceImage {
		errs = append(errs, errors.New("The source_image can't include spaces"))
	}

	if c.InstanceType == "" {
		errs = append(errs, errors.New("An alicloud_instance_type must be specified"))
	}

	if c.UserData != "" && c.UserDataFile != "" {
		errs = append(errs, fmt.Errorf("Only one of user_data or user_data_file can be specified."))
	} else if c.UserDataFile != "" {
		if _, err := os.Stat(c.UserDataFile); err != nil {
			errs = append(errs, fmt.Errorf("user_data_file not found: %s", c.UserDataFile))
		}
	}

	return errs
}<|MERGE_RESOLUTION|>--- conflicted
+++ resolved
@@ -15,14 +15,13 @@
 )
 
 type RunConfig struct {
-<<<<<<< HEAD
 	AssociatePublicIpAddress bool `mapstructure:"associate_public_ip_address"`
 	// ID of the zone to which the disk belongs.
 	ZoneId string `mapstructure:"zone_id" required:"false"`
 	// Whether an ECS instance is I/O optimized or not. If this option is not
 	// provided, the value will be determined by product API according to what
 	// `instance_type` is used.
-	IOOptimized *bool `mapstructure:"io_optimized" required:"false"`
+	IOOptimized config.Trilean `mapstructure:"io_optimized" required:"false"`
 	// Type of the instance. For values, see [Instance Type
 	// Table](https://www.alibabacloud.com/help/doc-detail/25378.htm?spm=a3c0i.o25499en.a3.9.14a36ac8iYqKRA).
 	// You can also obtain the latest instance type table by invoking the
@@ -114,30 +113,6 @@
 	// to 0. For those disks containing lots of data, it may require a higher
 	// timeout value.
 	WaitSnapshotReadyTimeout int `mapstructure:"wait_snapshot_ready_timeout" required:"false"`
-=======
-	AssociatePublicIpAddress bool           `mapstructure:"associate_public_ip_address"`
-	ZoneId                   string         `mapstructure:"zone_id"`
-	IOOptimized              config.Trilean `mapstructure:"io_optimized"`
-	InstanceType             string         `mapstructure:"instance_type"`
-	Description              string         `mapstructure:"description"`
-	AlicloudSourceImage      string         `mapstructure:"source_image"`
-	ForceStopInstance        bool           `mapstructure:"force_stop_instance"`
-	DisableStopInstance      bool           `mapstructure:"disable_stop_instance"`
-	SecurityGroupId          string         `mapstructure:"security_group_id"`
-	SecurityGroupName        string         `mapstructure:"security_group_name"`
-	UserData                 string         `mapstructure:"user_data"`
-	UserDataFile             string         `mapstructure:"user_data_file"`
-	VpcId                    string         `mapstructure:"vpc_id"`
-	VpcName                  string         `mapstructure:"vpc_name"`
-	CidrBlock                string         `mapstructure:"vpc_cidr_block"`
-	VSwitchId                string         `mapstructure:"vswitch_id"`
-	VSwitchName              string         `mapstructure:"vswitch_id"`
-	InstanceName             string         `mapstructure:"instance_name"`
-	InternetChargeType       string         `mapstructure:"internet_charge_type"`
-	InternetMaxBandwidthOut  int            `mapstructure:"internet_max_bandwidth_out"`
-	WaitSnapshotReadyTimeout int            `mapstructure:"wait_snapshot_ready_timeout"`
->>>>>>> 61b237b6
-
 	// Communicator settings
 	Comm communicator.Config `mapstructure:",squash"`
 	// If this value is true, packer will connect to
