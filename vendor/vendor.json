--- conflicted
+++ resolved
@@ -1005,18 +1005,15 @@
 			"revision": "56b76bdf51f7708750eac80fa38b952bb9f32639"
 		},
 		{
-<<<<<<< HEAD
-			"checksumSHA1": "UIqCj7qI0hhIMpAhS9YYqs2jD48=",
-=======
 			"checksumSHA1": "cJE7dphDlam/i7PhnsyosNWtbd4=",
 			"path": "github.com/mattn/go-runewidth",
 			"revision": "97311d9f7767e3d6f422ea06661bc2c7a19e8a5d",
 			"revisionTime": "2017-05-10T07:48:58Z"
 		},
 		{
-			"checksumSHA1": "UP+pXl+ic9y6qrpZA5MqDIAuGfw=",
->>>>>>> 2650d594
+			"checksumSHA1": "UIqCj7qI0hhIMpAhS9YYqs2jD48=",
 			"path": "github.com/mitchellh/cli",
+      
 			"revision": "65fcae5817c8600da98ada9d7edf26dd1a84837b",
 			"revisionTime": "2017-09-08T18:10:43Z"
 		},
